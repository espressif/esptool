language: python
sudo: false
env:
  # Downloadable toolchains & SDKs for esp8266 & esp32
  #
  # Toolchains used for automated builds:
  # ESP8266 - prebuilt gcc 4.8.2 from ESP8266 Arduino
  # ESP32 - official Espressif toolchain
  #
  # Note: if these are updated, you need to flush the Travis cache
  #
  # (esp-idf is downloaded a zip file. It doesn't fully work this way, but
  # we're just using it for some header files.)

  # Toolchains
  ESP8266_TOOLCHAIN_URL="http://arduino.esp8266.com/linux64-xtensa-lx106-elf.tar.gz"
  ESP32_TOOLCHAIN_URL="https://dl.espressif.com/dl/xtensa-esp32-elf-linux64-1.22.0-59.tar.gz"
  TOOLCHAIN_DIR="${HOME}/toolchain"
  ESP8266_BINDIR="${TOOLCHAIN_DIR}/xtensa-lx106-elf/bin"
  ESP32_BINDIR="${TOOLCHAIN_DIR}/xtensa-esp32-elf/bin"

  SDKS_DIR="${HOME}/sdks"
  SDK_PATH="${SDKS_DIR}/ESP8266_NONOS_SDK"
  ESP8266_SDK_URL="http://bbs.espressif.com/download/file.php?id=1690"
  IDF_PATH="${SDKS_DIR}/esp-idf"
  ESP32_IDF_URL="https://github.com/espressif/esp-idf/archive/v1.0.zip"
  PATH="${PATH}:${ESP8266_BINDIR}:${ESP32_BINDIR}"

cache:
  directories:
    - ${TOOLCHAIN_DIR}
    - ${SDKS_DIR}

python:
  - "2.7"
  - "3.4"
  - "3.5"

before_install:
  - ./.travis_setup_build_env.sh

script:
  # test python components (fast)
  - python setup.py build
<<<<<<< HEAD
  # this is hacky, installing test script deps via pip as need to be in the virtualenv
  # but don't count if only in setup.py's .eggs dir, and "setup.py test" integration
  # doesn't allow running esptool.py as a script...
  - pip install pyserial pyelftools
  - python test/test_imagegen.py
  - python setup.py flake8
  - python setup.py install
  # build stub
  - make -C flasher_stub V=1
  # check the just-built stub matches the one in esptool.py
  - cd flasher_stub && python ./compare_stubs.py
=======
  - pip install flake8 flake8-future-import  # matches tests_require in setup.py, a bit hacky
  - python setup.py flake8
>>>>>>> 3aa85343
<|MERGE_RESOLUTION|>--- conflicted
+++ resolved
@@ -42,19 +42,15 @@
 script:
   # test python components (fast)
   - python setup.py build
-<<<<<<< HEAD
   # this is hacky, installing test script deps via pip as need to be in the virtualenv
   # but don't count if only in setup.py's .eggs dir, and "setup.py test" integration
   # doesn't allow running esptool.py as a script...
   - pip install pyserial pyelftools
   - python test/test_imagegen.py
+  - pip install flake8 flake8-future-import  # matches tests_require in setup.py, a bit hacky
   - python setup.py flake8
   - python setup.py install
   # build stub
   - make -C flasher_stub V=1
   # check the just-built stub matches the one in esptool.py
-  - cd flasher_stub && python ./compare_stubs.py
-=======
-  - pip install flake8 flake8-future-import  # matches tests_require in setup.py, a bit hacky
-  - python setup.py flake8
->>>>>>> 3aa85343
+  - cd flasher_stub && python ./compare_stubs.py